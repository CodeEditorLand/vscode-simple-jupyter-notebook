--- conflicted
+++ resolved
@@ -1,12 +1,4 @@
 {
-<<<<<<< HEAD
-	"activationEvents": [
-		"onNotebookEditor:jupyter",
-		"onNotebook:jupyter",
-		"onCommand:simple-jupyter-notebook.restart-kernel",
-		"onDebug:xeus"
-	],
-=======
 	"name": "simple-jupyter-notebook",
 	"displayName": "Simple Jupyter Notebook",
 	"description": "Starter extension for developing debug adapters for VS Code.",
@@ -15,7 +7,6 @@
 		"compile": "tsc -p ./",
 		"updatetypes": "cd src/types && vscode-dts dev && vscode-dts master"
 	},
->>>>>>> c249a188
 	"contributes": {
 		"breakpoints": [
 			{
@@ -82,30 +73,6 @@
 			}
 		]
 	},
-<<<<<<< HEAD
-	"dependencies": {
-		"@nteract/messaging": "^7.0.10",
-		"get-port": "^5.1.1",
-		"rxjs": "^6.6.3",
-		"split2": "^3.2.2",
-		"zeromq": "^6.0.0-beta.6"
-	},
-	"description": "Starter extension for developing debug adapters for VS Code.",
-	"devDependencies": {
-		"@types/glob": "^7.1.1",
-		"@types/node": "^13.11.0",
-		"@types/split2": "^2.1.6",
-		"glob": "^7.1.6"
-	},
-	"displayName": "Simple Jupyter Notebook",
-	"enableProposedApi": true,
-	"main": "./out/extension.js",
-	"name": "simple-jupyter-notebook",
-	"scripts": {
-		"compile": "tsc -p ./",
-		"updatetypes": "cd src/types && vscode-dts dev && vscode-dts master"
-	}
-=======
 	"activationEvents": [
 		"onNotebookEditor:jupyter",
 		"onNotebook:jupyter",
@@ -126,5 +93,4 @@
 		"glob": "11.0.0"
 	},
 	"enableProposedApi": true
->>>>>>> c249a188
 }